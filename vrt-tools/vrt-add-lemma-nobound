--- conflicted
+++ resolved
@@ -44,16 +44,6 @@
     the options are specified fewer times than --lemma-name appears, their
     last values are used for the rest of the lemma attributes.
     """
-<<<<<<< HEAD
-    ARGSPECS = [
-        ('--mode (*simple-omorfi|omorfi|naive)',
-         'use the specified mode for handling compound boundary markers in'
-         ' lemmas: "simple-omorfi" handles compound boundary markers replacing'
-         ' hyphens as produced by Omorfi; "omorfi" also tries to handle'
-         ' lemmatized non-final compound parts; and "naive" simply removes'
-         ' all compound boundary markers (unless thw word form contains them)'),
-        ('--compound-boundary-marker=CHAR "|" -> boundary_char',
-=======
     # Specify default values separately for options that may be specified
     # multiple times and thus get list values.
     _multi_arg_defaults = {
@@ -73,7 +63,6 @@
          all compound boundary markers (unless the word form contains them)
          """),
         ('--compound-boundary-marker|boundary-marker=CHAR -> boundary_char',
->>>>>>> d0dff903
          'treat CHAR as the compound boundary marker'),
         ('--no-fix-spurious-boundaries',
          'do not correct "#" to "|" if the word form contains as many "|" as'
@@ -81,8 +70,6 @@
          ' note that even without this option, the character is corrected only'
          ' in the added lemma without compound boundaries and only if the'
          ' compound boundary marker is "#"'),
-<<<<<<< HEAD
-=======
         ('--only-wordform-hyphens',
          """with --mode=omorfi, do not add a hyphen between same
          vowels at a compound boundary if the word form does not have
@@ -92,7 +79,6 @@
          "ongelma-anne". By default, --mode=omorfi then produces the
          lemma "ongelma-anne", but with this option, "ongelmaanne".
          """),
->>>>>>> d0dff903
         ('--wordform-name=ATTR "word" -> word_attr',
          'use positional attribute ATTR as the word form'),
         ('--lemma-name=ATTR -> lemma_attr',
@@ -412,19 +398,6 @@
         super().__init__()
         self._lemma_split_re = None
         self._lemma_split_keepsep_re = None
-<<<<<<< HEAD
-
-    def main(self, args, inf, ouf):
-
-        boundary_char = args.boundary_char.encode()
-        fix_spurious_boundaries = (boundary_char == b'#'
-                                   and not args.no_fix_spurious_boundaries)
-        # Handle double boundary characters, which occur in for example
-        # "neli||siipinen"
-        self._lemma_split_re = re.compile('[' + args.boundary_char + '-]')
-        self._lemma_split_keepsep_re = re.compile(
-            '([' + args.boundary_char + '-]+)')
-=======
         self._omorfi_add_hyphens = False
 
     def check_args(self, args):
@@ -474,31 +447,12 @@
         fix_spurious_boundaries = [
             (boundary_char == b'#' and not args.no_fix_spurious_boundaries)
             for boundary_char in boundary_chars]
->>>>>>> d0dff903
 
         def make_lemma_noboundaries_simple(lemma, wordform, boundary_char,
                                            *rest):
             return lemma.replace(boundary_char, b'')
 
         LESS_THAN = '<'.encode()[0]
-<<<<<<< HEAD
-        if args.mode == 'omorfi':
-            make_lemma_noboundaries = self._make_lemma_noboundaries_omorfi
-        elif args.mode == 'naive':
-            make_lemma_noboundaries = make_lemma_noboundaries_simple
-        else:
-            make_lemma_noboundaries = (
-                self._make_lemma_noboundaries_omorfi_simple)
-        for arg_name in ['word_attr', 'lemma_attr', 'nobound_attr',
-                         'insert_after_attr']:
-            setattr(args, arg_name, getattr(args, arg_name).encode())
-        # print(args)
-        word_index = attr_index(args.word_attr)
-        lemma_index = attr_index(args.lemma_attr)
-        insert_after_index = attr_index(args.insert_after_attr)
-        if insert_after_index:
-            insert_after_index += 1
-=======
         make_lemma_noboundaries = []
         lemma_split_re = []
         for num, mode in enumerate(args.mode):
@@ -528,7 +482,6 @@
                 # slow them down slightly
                 args.cache_size = 0
         add_nobounds = [add_type == 'n' for add_type in args.add_type]
->>>>>>> d0dff903
         names_seen = False
         linenr = 0
         word_index = None
@@ -594,28 +547,6 @@
             else:
                 attrs = vrtdatalib.binasrecord(line)
                 word = attrs[word_index]
-<<<<<<< HEAD
-                # If the word form contains a compound boundary marker, the
-                # word is unlikely to be a real compound, so keep the lemma as
-                # is.
-                if boundary_char in lemma and not boundary_char in word:
-                    # The Turku UD1 parser pipeline seems to convert literal
-                    # |'s in lemmas to #'s if the wordform (and lemma) contains
-                    # only punctuation characters
-                    if (fix_spurious_boundaries
-                            and lemma.count(boundary_char) == word.count(b'|')):
-                        lemma_nobound = lemma.replace(boundary_char, b'|')
-                    else:
-                        lemma_nobound = make_lemma_noboundaries(lemma, word)
-                else:
-                    lemma_nobound = lemma
-                ouf.write(b'\t'.join(chain(attrs[:insert_after_index],
-                                           [lemma_nobound],
-                                           attrs[insert_after_index:]))
-                          + b'\n')
-
-    def _make_lemma_noboundaries_omorfi_simple(self, lemma_b, wordform_b):
-=======
                 lemma_nobounds = []
                 for lemma_num, lemma_index in enumerate(lemma_indices):
                     lemma = attrs[lemma_index]
@@ -665,16 +596,11 @@
     def _make_lemma_noboundaries_omorfi_simple(self, lemma_b, wordform_b,
                                                boundary_char, lemma_split_re,
                                                warn_fn):
->>>>>>> d0dff903
         # Adapted and slightly improved from vrt-fix-attrs.py
         # (PosAttrConverter._make_lemma_without_boundaries_tdt)
         lemma = lemma_b.decode()
         wordform = wordform_b.decode()
-<<<<<<< HEAD
-        boundary_char = self._args.boundary_char
-=======
         boundary_char = boundary_char.decode()
->>>>>>> d0dff903
         # If the boundary character is the first or the last in the lemma, it
         # should most likely be taken literally.
         if len(lemma) < 3 or boundary_char not in lemma[1:-1]:
@@ -698,36 +624,6 @@
         # In some cases, the lemma has - replaced with a |; in
         # other cases not
         wordform_parts = wordform.split('-')
-<<<<<<< HEAD
-        lemma_parts = self._lemma_split_re.split(lemma)
-        if (len(wordform_parts) == len(lemma_parts)
-            and '-' not in lemma):
-            return lemma.replace(boundary_char, '-').encode()
-        else:
-            lemma_without_boundaries = [lemma_parts[0]]
-            lemma_prefix_len = len(lemma_parts[0])
-            wf_prefix_len = len(wordform_parts[0])
-            wf_partnr = 1
-            for lemma_part in lemma_parts[1:]:
-                if wf_partnr >= len(wordform_parts):
-                    lemma_without_boundaries.append(lemma_part)
-                elif (lemma_part[:2] == wordform_parts[wf_partnr][:2]
-                      and abs(wf_prefix_len - lemma_prefix_len) <= 2):
-                    # FIXME: Devise a better heuristic
-                    lemma_without_boundaries.extend(['-', lemma_part])
-                    wf_prefix_len += len(wordform_parts[wf_partnr])
-                    wf_partnr += 1
-                else:
-                    lemma_without_boundaries.append(lemma_part)
-                lemma_prefix_len += len(lemma_part)
-            return ''.join(lemma_without_boundaries).encode()
-
-    def _make_lemma_noboundaries_omorfi(self, lemma, wordform):
-        # TODO: uudenvuoden -> uusivuosi
-        lemma = lemma.decode()
-        wordform = wordform.decode()
-        lemma_parts = self._lemma_split_keepsep_re.split(lemma)
-=======
         lemmaparts = lemma_split_re.split(lemma)
         if (len(wordform_parts) == len(lemmaparts)
             and '-' not in lemma):
@@ -792,41 +688,8 @@
             if self._has_inflecting_first_part(lemmaparts[-2], lemmaparts[-1]):
                 result_parts[-2] = lemmaparts[-2]
             return '-'.join(result_parts).encode()
->>>>>>> d0dff903
         wf_prefix_len = 0
         lemma_nobound = []
-<<<<<<< HEAD
-        for partnum, part in enumerate(lemma_parts[:-2]):
-            if partnum % 2 == 0:
-                # Actual compound part
-                nobound_part, end_diff, wf_use_len = self._get_prefix(
-                    lemma_parts[partnum], lemma_parts[partnum + 2],
-                    wordform[wf_prefix_len:])
-                # print(partnum, part, nobound_part, end_diff, wf_use_len)
-                lemma_nobound.append(nobound_part)
-                # print(nobound_part, lemma_parts, partnum, file=sys.stderr)
-                # nobound_part may be empty if the lemma begins with a boundary
-                # marker, which has replaced a hyphen ("|tuntinen"). This
-                # replaces such a boundary marker with a hyphen; an alternative
-                # would be to leave it out if the word form has no initial
-                # hyphen.
-                if (nobound_part == ''
-                        or (lemma_parts[partnum + 2]
-                            and nobound_part[-1] == lemma_parts[partnum + 2][0]
-                            and nobound_part[-1] in self._vowels)
-                        or nobound_part[-1].isupper()
-                        or nobound_part[-1].isdigit()):
-                    lemma_nobound.append('-')
-                wf_prefix_len += len(nobound_part)
-        lemma_nobound.append(lemma_parts[-1])
-        return (''.join(lemma_nobound)).encode()
-
-    def _get_prefix(self, lemmapart_this, lemmapart_next, wordform):
-        # yhteinen kunta yhteiskunnan -> yhteis, -2, 3
-        # oleskella lupa oleskeluluvista ->
-        lemma_len = len(lemmapart_this)
-        adjust_case_fn = lambda x: x
-=======
         # Calculate the minimum word form length covering a lemma part and the
         # parts following it
         min_rest_wf_lens = len(lemmaparts) * [0]
@@ -876,7 +739,6 @@
         return ''.join(lemma_nobound).encode()
 
     def _get_adjust_case_fn(self, ref_word):
->>>>>>> d0dff903
         for test_fn, adjust_fn in self._adjust_case_fns:
             if test_fn(ref_word):
                 return adjust_fn
