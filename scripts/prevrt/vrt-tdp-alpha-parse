#! /usr/bin/env python3
# -*- mode: Python; -*-

from itertools import groupby, count
from subprocess import Popen, PIPE, DEVNULL
from threading import Thread
import enum, os, re, sys, tempfile, traceback

from vrtargslib import trans_args, trans_main
from vrtargslib import BadData, BadCode

from vrtnamelib import binxname, binxrest
from vrtnamelib import binnamelist, nameindex, nameindices
from vrtnamelib import bininsertnames

from vrtdatalib import binasrecord
from vrtdatalib import binunescape as unescape
from vrtdatalib import binescape as escape

# The underlying thing is known variously as "mate tools" (though mate
# tools consist of other things, too), "anna" (for whatever
# motivation, nowhere to be found), apparently "is2", and "the parser"
# and certain other locutions that describe or praise the parser.

PARSER = [ 'java', '-cp',
           '/proj/kieli/varpunen/mate-tools/anna-3-1.jar',
           'is2.parser.Parser',
           '-model', '/proj/kieli/varpunen/models/parser.model',
           '-test', '/dev/stdin'

           # extend with [ '-out', pipename ] at the point of Popen,
           # when a named-pipe name is at hand, because this version
           # of this thing writes its *diagnostics* in its stdout
]

# Let slip the first "Processing Sentence: 1 (32 ms/instance)".
# Quash the hundred thousand "2 (113 ms/instance)" that follow.
BREAKER = [ '/usr/bin/tr', '-s', r'\b', r'\n' ] # sigh
QUASHER = [ '/bin/grep', '-P', '-x', '-v', r'\d+ \(\d+ ms/instance\)' ]

def parsearguments():
    description = '''

    Pass morphologically tagged word forms in a flat vrt document
    through the parser of Mate-Tools using the model from Turku.
    Insert the syntactic dependency analysis in new fields after the
    tag field. The vrt document must have position names in a comment
    before any content. (A "flat" vrt document has no markup or
    comment lines inside sentence elements.)

'''

    parser = trans_args(description = description)

    parser.add_argument('--word', '-w', metavar = 'name',
                        type = binxname, default = b'word',
                        help = 'input word-field name (default word)')
    parser.add_argument('--tag', '-t', metavar = 'name',
                        type = binxname, default = b'pos',
                        help = 'input pos-tag-field name (default pos)')
    parser.add_argument('--feat', '-f', metavar = 'name',
                        type = binxname, default = b'feat',
                        help = 'input feature-field name (default feat)')
    parser.add_argument('--prefix', '-p', metavar = 'fix',
                        type = binxname, default = b'',
                        help = 'prefix to output-field names')
    parser.add_argument('--suffix', '-s', metavar = 'fix',
                        type = binxrest, default = b'',
                        help = 'suffix to output-field names')

    group = parser.add_mutually_exclusive_group()
    group.add_argument('--quiet', '-q', action = 'store_true',
                       help = 'quash all diagnostics from the parser')
    group.add_argument('--verbose', '-v', action = 'store_true',
                       help = 'watch parser report on every sentence')

    parser.add_argument('--track', action = 'store_true',
                        help = '''

                        track execution in stderr (because termination
                        was even trickier to ensure than expected)

''')

    args = parser.parse_args()
    args.prog = parser.prog
    return args

def message(args, mess, *, track = False):
    if track:
        args.track and print(args.prog + ': --track:', mess,
                             file = sys.stderr, flush = True)
    else:
        print(args.prog + ':', mess,
              file = sys.stderr, flush = True)

def terminate(proc):
    try:
        proc.terminate()
    except ProcessLookupError:
        pass

class Kind(enum.Enum):
    # kind of line (group of them)
    meta = 1
    data = 2
    begin = 3
    names = 4
    comment = 5

def identify(line):
    # used by groupby to identify the kind of a line group
    if line.startswith(b'<!-- Positional attributes:'): return Kind.names
    if line.startswith(b'<!--'): return Kind.comment
    if line.startswith(b'<sentence'): return Kind.begin
    if line.startswith(b'<'): return Kind.meta
    return Kind.data

def main(args, inf, ouf):
    message(args, 'entered main', track = True)
    
<<<<<<< HEAD
    mf = None # msd field index, after which insert new
    found = False
    for kind, group in groupby(copy.stdout, identify):

        if kind is not Kind.data: found = False
        if kind is Kind.begin: found = True

        if (kind is Kind.data) and found:
            for new, old in zip(next(response), group):
                [
                    ID, form, lemma, plemma,
                    pos, ppos, feat, pfeat,
                    dephead, pdephead, deprel, pdeprel,
                    fillpred, pred
                ] = new.rstrip(b'\n').split(b'\t')
                values = old.rstrip(b'\n').split(b'\t')
                values.insert(mf + 1, escape(pdeprel))
                values.insert(mf + 1, escape(pdephead))
                values.insert(mf + 1, escape(ID))
                out.write(b'\t'.join(values))
                out.write(b'\n')
            else:
                continue

        if kind is Kind.names:
            for line in group:
                mf = getpos(line, args.tag)
                out.write(line)
            else:
                continue

        for line in group:
            # print('DEBUG: catchall write')
            out.write(line)
        else:
            continue

def getpos(names, name):
    namelist = re.findall(br'[\w.+]+', names)[2:]
    try:
        return namelist.index(name)
    except ValueError:
        raise BadData('no such name: {}'.format(name.decode('UTF-8')))

def addnames(names, atname, *afternames):
    '''Build new name-line with afternames inserted after atname.'''
    new = re.findall(br'[\w.+]+', names)[2:]
    if atname not in new:
        raise BadData('no such positional attribute: {}'
                      .format(atname.decode('UTF-8')))
    for aftername in reversed(afternames):
        if aftername in new:
            raise BadData('positional attribute already in use: {}'
                          .format(aftername.decode('UTF-8')))
        else:
            new.insert(new.index(atname) + 1, aftername)
    return b' '.join([b'<!-- Positional attributes:'] + new + [b'-->\n'])

def getword(line, pos): # needs to be renamed
    return line.rstrip(b'\n').split(b'\t')[pos]

def wrap_main():
    
    if (args.backup is not None) and '/' in args.backup:
        print('usage: --backup suffix cannot contain /', file = sys.stderr)
        exit(1)

    if (args.backup is not None) and not args.backup:
        print('usage: --backup suffix cannot be empty', file = sys.stderr)
        exit(1)

    if (args.backup is not None) and not args.inplace:
        print('usage: --backup requires --in-place', file = sys.stderr)
        exit(1)

    if args.inplace and (args.infile is None):
        print('usage: --in-place requires input file', file = sys.stderr)
        exit(1)

    if args.inplace and (args.outfile is not None):
        print('usage: --in-place not allowed with --out', file = sys.stderr)
        exit(1)

    if (args.outfile is not None) and os.path.exists(args.outfile):
        # easier to check this than that output file is different than
        # input file, though it be annoying when overwrite is wanted
        print('usage: --out file must not exist', file = sys.stderr)
        exit(1)

    try:
        if args.inplace or (args.outfile is not None):
            head, tail = os.path.split(args.infile
                                       if args.inplace
                                       else args.outfile)
            # 2018-09-13 mkstemp failed - apparently this path
            # had not been tested TODO
            fd, temp = tempfile.mkstemp(dir = head, prefix = tail)
            os.close(fd)
        else:
            temp = None

        with ((args.infile and open(args.infile, mode = 'br'))
              or sys.stdin.buffer) as inf:
            with ((temp and open(temp, mode = 'bw'))
                  or sys.stdout.buffer) as ouf:
                status = main(inf, ouf)

        args.backup and os.rename(args.infile, args.infile + args.backup)
        args.inplace and os.rename(temp, args.infile)
        args.outfile and os.rename(temp, args.outfile)
        exit(status)
    except IOError as exn:
        print(exn, file = sys.stderr)
        exit(1)

def main(inf, ouf):
=======
>>>>>>> 377b9410
    temp = tempfile.mkdtemp(prefix = 'vrt.')
    pipename = os.path.join(temp, 'tdpalpha')
    os.mkfifo(pipename)

    message(args, 'created named pipe: {}'.format(pipename),
            track = True)

    # attempts to open the named pipe here stalled, regardless of
    # whether it was for reading or writing

    breaker = ( None
                if args.quiet else
                Popen(BREAKER, stdin = PIPE, stdout = sys.stderr.buffer)
                if args.verbose else
                Popen(BREAKER, stdin = PIPE, stdout = PIPE) )

    quasher = ( None
                if (args.quiet or args.verbose) else
                Popen(QUASHER,
                      stdin = breaker.stdout,
                      stdout = sys.stderr.buffer) )

    # an attempt to open the named for pipe reading *here* stalled

    # somewhere here should close some standard streams to have
    # eventual broken pipes have the intended effect, right? no?
    # breaker.stdout when it is the PIPE to quasher, presumably, not
    # sure but apparently not harmful at least:

    quasher is None or breaker.stdout.close()

    with Popen(PARSER + [ '-out', pipename ],
               stdin = PIPE,
               stdout = (breaker.stdin if breaker else DEVNULL),
               stderr = sys.stderr.buffer) as parser:
        with Popen(['cat'],
                   stdin = PIPE,
                   stdout = PIPE,
                   stderr = sys.stderr.buffer) as copy:

            # is this a "useless use of cat"?

            # opening the named pipe *here* seems to succeed

            message(args, 'opening pipe for reading', track = True)
            pipe = open(pipename, mode = 'rb')
            message(args, 'opened pipe for reading', track = True)

            # combine reads pipe but on exception terminates parser
            # because merely closing pipe seemed to stall parser and
            # then stall write/flush attempts in main, requiring
            # keyboard interrupt (or other external signal) to
            # terminate the program

            t = Thread(target = combine,
                       args = (args, pipe, parser, copy, ouf))
            t.start()

            status = 1
            try:
                # raise Exception('testing termination')
                implement_main(args, inf, parser, copy)
                status = 0
            except BadData as exn:
                message(args, str(exn))
            except BrokenPipeError as exn:
                # when combine thread gets broken pipe, it closes the
                # output side of pipe and copy, then they close and
                # this thread gets broken pipe - right?
                message(args, 'broken pipe in main thread')
            except KeyboardInterrupt as exn:
                message(args, 'keyboard interrupt in main thread')
                message(args, traceback.format_exc(), track = True)
            except Exception as exn:
                message(args, traceback.format_exc())

            # these two closures may be
            # crucial for graceful
            # termination
            try:
                # so it was getting broken pipe *here* and then never
                # getting to terminate and join - did not expect this
                message(args, 'closing parser stdin in main', track = True)
                parser.stdin.close()
                message(args, 'closing copy stdin in main', track = True)
                copy.stdin.close()
            except Exception as exn:
                message(args, 'while closing in main: ' + str(exn))

            if status:
                message(args, 'non-zero status: terminating subprocesses',
                        track = True)
                terminate(parser)
                terminate(copy)
                breaker is None or terminate(breaker)
                quasher is None or terminate(quasher)

            message(args, 'joining combine thread', track = True)
            t.join()
            message(args, 'joined combine thread', track = True)

            message(args, 'removing {}'.format(pipename), track = True)
            os.remove(pipename)
            os.rmdir(temp)

            message(args, 'returning from main', track = True)

            return status

def implement_main(args, inf, parser, copy):

    # each "word" and "tag" go to parser, with empty line after
    # sentence; everything but empty goes to copy, with new "id",
    # "dephead", "deprel" (or such) in names

    wf, tf, ff = None, None, None # word, tag, feat positions
    found = False
    def isnotspace(line): return not line.isspace()
    for kind, group in groupby(filter(isnotspace, inf), identify):

        if kind is not Kind.data: found = False
        if kind is Kind.begin: found = True

        if kind is Kind.data and found:
            if wf is None:
                raise BadData('error: token before field names')
            for k, line in enumerate(group, start = 1):
                # print('DEBUG: sending token')
                # format for the whatever parser is CoNLL'09:
                # ID FORM LEMMA PLEMMA POS PPOS FEAT PFEAT
                # HEAD PHEAD DEPREL PDEPREL FILLPRED PRED APREDs
                # (er, any number of APRED1, APRED2, ...)
                # to guess where the input should be - ID, FORM,
                # POS, FEAT, right? but does the parser conform?

                record = binasrecord(line)

                # ID tab
                parser.stdin.write(str(k).encode('UTF-8'))
                parser.stdin.write(b'\t')
                # FORM tab LEMMA tab PLEMMA tab
                parser.stdin.write(unescape(record[wf]))
                parser.stdin.write(b'\t_\t_\t')
                # POS tab PPOS tab
                parser.stdin.write(unescape(record[tf]))
                parser.stdin.write(b'\t_\t')
                # FEAT tab PFEAT tab
                parser.stdin.write(unescape(record[ff]))
                parser.stdin.write(b'\t_\t')
                # HEAD tab PHEAD tab DEPREL tab PDEPREL tab
                parser.stdin.write(b'_\t_\t_\t_\t')
                # FILLPRED tab PRED nl
                parser.stdin.write(b'_\t_\n')
                copy.stdin.write(line)
            else:
                parser.stdin.write(b'\n')

                # stalled here when parser reports broken pipe but
                # then turned out to stall in writes when this was
                # commented out - but only sometimes - be a race - no
                # more closing parser output, terminating parser
                # instead

                # (flushing because these should be read in synch)

                parser.stdin.flush()
                copy.stdin.flush()
                continue

        if kind is Kind.begin:
            for line in group: copy.stdin.write(line)
            continue

        if kind is Kind.meta:
            for line in group: copy.stdin.write(line)
            continue

        if kind is Kind.data:
            for line in group: copy.stdin.write(line)
            continue

        if kind is Kind.names:
            for line in group:
                wf, tf, ff = nameindices(binnamelist(line),
                                         args.word,
                                         args.tag,
                                         args.feat)
                new = bininsertnames(line, args.tag,
                                     args.prefix + b'id' + args.suffix,
                                     args.prefix + b'head' + args.suffix,
                                     args.prefix + b'rel' + args.suffix)
                copy.stdin.write(new)
            else:
                continue

        if kind is Kind.comment:
            for line in group: copy.stdin.write(line)
            continue

        raise BadCode('this cannot happen')

def combine(args, pipe, parser, copy, out):
    '''Read whatever output (id TAB word TAB _ TAB pos ... msd TAB NL /
    NL) and flat vrt from the copy process. Insert dependency analysis
    from parser to the vrt at the named position.

    This is run as a thread that consumes the two processes.

    '''

    message(args, 'enter combine', track = True)

    try:
        implement_combine(args, pipe, copy, out)
    except BrokenPipeError:
        message(args, 'broken pipe in combine thread')
    except StopIteration:
        # from next(response) when main thread got keyboard interruption
        message(args, 'stop iteration in combine thread')
    except ValueError as exn:
        # sometimes keyboard interruption in main thread produces here
        # a readline of closed file
        message(args, 'value error in combine thread:' + str(exn))
    except Exception as exn:
        message(args, traceback.format_exc())
    finally:
        # closing their stdouts should send parser (behind pipe) and
        # copy the signal to shut down, right? and then the main
        # thread should get broken pipe to indicate that it can no
        # longer write to them? but parser does not seem to propagate
        # the signal when it gets the signal and things stall
        try:
            message(args, 'terminating parser in combine', track = True)
            terminate(parser)
            # seems that parser does not terminate when it gets broken
            # pipe nor does it propagate the broken pipe to main that
            # then stalls writing to the parser - it just reports the
            # exception to stderr and stalls? - so this should
            # terminate parser instead: combine does need access!
        except Exception as exn:
            message(args, 'terminating parser in combine: ' + str(exn))
        try:
            message(args, 'terminating copy in combine', track = True)
            terminate(copy) # .stdout.close() # no need to wait?
        except Exception as exn:
            message(args, 'terminating copy in combine: ' + str(exn))

        finally:
            message(args, 'returning from combine', track = True)

def implement_combine(args, pipe, copy, out):

    response = (tokens
                for isempty, tokens
                in groupby(pipe, bytes.isspace)
                if not isempty)

    mf = None # msd field index, after which insert new
    found = False
    for kind, group in groupby(copy.stdout, identify):

        if kind is not Kind.data: found = False
        if kind is Kind.begin: found = True

        if (kind is Kind.data) and found:
            for new, old in zip(next(response), group):
                [
                    ID, form, lemma, plemma,
                    pos, ppos, feat, pfeat,
                    dephead, pdephead, deprel, pdeprel,
                    fillpred, pred
                ] = binasrecord(new)
                values = binasrecord(old)
                values.insert(mf + 1, escape(pdeprel))
                values.insert(mf + 1, escape(pdephead))
                values.insert(mf + 1, escape(ID))
                out.write(b'\t'.join(values))
                out.write(b'\n')
            else:
                continue

        if kind is Kind.names:
            for line in group:
                mf = nameindex(binnamelist(line), args.tag)
                out.write(line)
            else:
                continue

        for line in group:
            # print('DEBUG: catchall write')
            out.write(line)
        else:
            continue

if __name__ == '__main__':
    trans_main(parsearguments(), main,
               in_as_text = False,
               out_as_text = False)<|MERGE_RESOLUTION|>--- conflicted
+++ resolved
@@ -119,125 +119,6 @@
 def main(args, inf, ouf):
     message(args, 'entered main', track = True)
     
-<<<<<<< HEAD
-    mf = None # msd field index, after which insert new
-    found = False
-    for kind, group in groupby(copy.stdout, identify):
-
-        if kind is not Kind.data: found = False
-        if kind is Kind.begin: found = True
-
-        if (kind is Kind.data) and found:
-            for new, old in zip(next(response), group):
-                [
-                    ID, form, lemma, plemma,
-                    pos, ppos, feat, pfeat,
-                    dephead, pdephead, deprel, pdeprel,
-                    fillpred, pred
-                ] = new.rstrip(b'\n').split(b'\t')
-                values = old.rstrip(b'\n').split(b'\t')
-                values.insert(mf + 1, escape(pdeprel))
-                values.insert(mf + 1, escape(pdephead))
-                values.insert(mf + 1, escape(ID))
-                out.write(b'\t'.join(values))
-                out.write(b'\n')
-            else:
-                continue
-
-        if kind is Kind.names:
-            for line in group:
-                mf = getpos(line, args.tag)
-                out.write(line)
-            else:
-                continue
-
-        for line in group:
-            # print('DEBUG: catchall write')
-            out.write(line)
-        else:
-            continue
-
-def getpos(names, name):
-    namelist = re.findall(br'[\w.+]+', names)[2:]
-    try:
-        return namelist.index(name)
-    except ValueError:
-        raise BadData('no such name: {}'.format(name.decode('UTF-8')))
-
-def addnames(names, atname, *afternames):
-    '''Build new name-line with afternames inserted after atname.'''
-    new = re.findall(br'[\w.+]+', names)[2:]
-    if atname not in new:
-        raise BadData('no such positional attribute: {}'
-                      .format(atname.decode('UTF-8')))
-    for aftername in reversed(afternames):
-        if aftername in new:
-            raise BadData('positional attribute already in use: {}'
-                          .format(aftername.decode('UTF-8')))
-        else:
-            new.insert(new.index(atname) + 1, aftername)
-    return b' '.join([b'<!-- Positional attributes:'] + new + [b'-->\n'])
-
-def getword(line, pos): # needs to be renamed
-    return line.rstrip(b'\n').split(b'\t')[pos]
-
-def wrap_main():
-    
-    if (args.backup is not None) and '/' in args.backup:
-        print('usage: --backup suffix cannot contain /', file = sys.stderr)
-        exit(1)
-
-    if (args.backup is not None) and not args.backup:
-        print('usage: --backup suffix cannot be empty', file = sys.stderr)
-        exit(1)
-
-    if (args.backup is not None) and not args.inplace:
-        print('usage: --backup requires --in-place', file = sys.stderr)
-        exit(1)
-
-    if args.inplace and (args.infile is None):
-        print('usage: --in-place requires input file', file = sys.stderr)
-        exit(1)
-
-    if args.inplace and (args.outfile is not None):
-        print('usage: --in-place not allowed with --out', file = sys.stderr)
-        exit(1)
-
-    if (args.outfile is not None) and os.path.exists(args.outfile):
-        # easier to check this than that output file is different than
-        # input file, though it be annoying when overwrite is wanted
-        print('usage: --out file must not exist', file = sys.stderr)
-        exit(1)
-
-    try:
-        if args.inplace or (args.outfile is not None):
-            head, tail = os.path.split(args.infile
-                                       if args.inplace
-                                       else args.outfile)
-            # 2018-09-13 mkstemp failed - apparently this path
-            # had not been tested TODO
-            fd, temp = tempfile.mkstemp(dir = head, prefix = tail)
-            os.close(fd)
-        else:
-            temp = None
-
-        with ((args.infile and open(args.infile, mode = 'br'))
-              or sys.stdin.buffer) as inf:
-            with ((temp and open(temp, mode = 'bw'))
-                  or sys.stdout.buffer) as ouf:
-                status = main(inf, ouf)
-
-        args.backup and os.rename(args.infile, args.infile + args.backup)
-        args.inplace and os.rename(temp, args.infile)
-        args.outfile and os.rename(temp, args.outfile)
-        exit(status)
-    except IOError as exn:
-        print(exn, file = sys.stderr)
-        exit(1)
-
-def main(inf, ouf):
-=======
->>>>>>> 377b9410
     temp = tempfile.mkdtemp(prefix = 'vrt.')
     pipename = os.path.join(temp, 'tdpalpha')
     os.mkfifo(pipename)
